# Keep the list of models implemented up-2-date
from .AlexNet import AlexNet, alexnet
from .CNN_basic import CNN_basic
from .FC_medium import FC_medium
from .FC_simple import FC_simple
from .LDA_test import LDA_Deep, LDA_simple, LDA_CIFAR
<<<<<<< HEAD
from .TNet import TNet
=======
from .ResNet import resnet18, resnet34, resnet50, resnet101, resnet152
>>>>>>> b8a110b3

"""
Formula to compute the output size of a conv. layer

new_size =  (width - filter + 2padding) / stride + 1
"""<|MERGE_RESOLUTION|>--- conflicted
+++ resolved
@@ -4,11 +4,8 @@
 from .FC_medium import FC_medium
 from .FC_simple import FC_simple
 from .LDA_test import LDA_Deep, LDA_simple, LDA_CIFAR
-<<<<<<< HEAD
+from .ResNet import resnet18, resnet34, resnet50, resnet101, resnet152
 from .TNet import TNet
-=======
-from .ResNet import resnet18, resnet34, resnet50, resnet101, resnet152
->>>>>>> b8a110b3
 
 """
 Formula to compute the output size of a conv. layer
