"""
This file is the template for the boilerplate of train/test of a DNN

There are a lot of parameter which can be specified to modify the behaviour
and they should be used instead of hard-coding stuff.

@authors: Vinaychandran Pondenkandath , Michele Alberti
"""

# Utils
import argparse
import os
import sys
import json
import traceback

from sklearn.model_selection import ParameterGrid

# Tensor board
import tensorboardX

#SigOpt
from sigopt import Connection

# DeepDIVA
import datasets
import models
from init.initializer import *
from template.standard.evaluate import validate, test
from template.standard.setup import set_up_env, set_up_logging, set_up_model, set_up_dataloaders
from template.standard.train import train
from util.misc import checkpoint, adjust_learning_rate
from util.visualization.mean_std_plot import plot_mean_variance


#######################################################################################################################


def train_and_evaluate(writer, log_folder, model_name, epochs, decay_lr, lr, **kwargs):
    """
    This is the main routine where train(), validate() and test() are called.
    :param writer: Tensorboard SummaryWriter
        Responsible for writing logs in Tensorboard compatible format.
    :param log_folder: string
        Path to where logs/checkpoints are saved
    :param model_name: string
        Name of the model
    :param epochs: int
        Number of epochs to train
    :param decay_lr: int N
        Decay the learning rate by a factor of 10 every N epochs
    :param lr: float
        Value for learning rate
    :param kwargs: dict
        Any additional arguments.
    :return: train_precs, val_precs, test_prec
        Precision values for train and validation splits. Single precision value for the test split.
    """

    # Get the selected model
    model_expected_input_size = models.__dict__[model_name]().expected_input_size
    logging.info('Model {} expects input size of {}'.format(model_name, model_expected_input_size))

    # Setting up the dataloaders
    train_loader, val_loader, test_loader, num_classes = set_up_dataloaders(model_expected_input_size, **kwargs)

    # Setting up model, optimizer, criterion
    model, criterion, optimizer, best_value, start_epoch = set_up_model(num_classes=num_classes,
                                                                       model_name=model_name,
                                                                       lr=lr, **kwargs)


    # Core routine
    logging.info('Begin training')
<<<<<<< HEAD
    val_value = np.zeros((args.epochs - args.start_epoch))
    train_value = np.zeros((args.epochs - args.start_epoch))
=======
    val_precs = np.zeros((epochs - start_epoch))
    train_precs = np.zeros((epochs - start_epoch))
>>>>>>> 5f9c2596

    validate(val_loader, model, criterion, writer, -1)
    for epoch in range(start_epoch, epochs):
        # Train
        train_value[epoch] = train(train_loader, model, criterion, optimizer, writer, epoch, **kwargs)
        # Validate
        val_value[epoch] = validate(val_loader, model, criterion, writer, epoch, **kwargs)
        if args.decay_lr is not None:
<<<<<<< HEAD
            adjust_learning_rate(optimizer, epoch, args.decay_lr)
        best_value = checkpoint(epoch, val_value[epoch], best_value, model, optimizer, log_folder)
=======
            adjust_learning_rate(lr, optimizer, epoch, decay_lr)
        best_value = checkpoint(epoch, val_precs[epoch], best_value, model, optimizer, log_folder)
>>>>>>> 5f9c2596

    # Test
    test_value = test(test_loader, model, criterion, writer, epoch, **kwargs)
    logging.info('Training completed')

    return train_value, val_value, test_value


def multi_run(writer, args):
    train_scores = np.zeros((args.multi_run, args.epochs))
    val_scores = np.zeros((args.multi_run, args.epochs))
    test_scores = np.zeros((args.multi_run))

    for i in range(args.multi_run):
        logging.info('Multi-Run: {} of {}'.format(i + 1, args.multi_run))
        train_scores[i, :], val_scores[i, :], test_scores[i] = train_and_evaluate(writer, run=i,
                                                                    **args.__dict__)
        train_curve = plot_mean_variance(train_scores[:i],
                                         suptitle='Multi-Run: Train',
                                         title='Runs: {}'.format(i + 1),
                                         xlabel='Epochs', ylabel='Accuracy',
                                         ylim=[0, 100.0])
        writer.add_image('train_curve', train_curve)
        logging.info('Generated mean-variance plot for train')
        val_curve = plot_mean_variance(val_scores[:i],
                                       suptitle='Multi-Run: Val',
                                       title='Runs: {}'.format(i + 1),
                                       xlabel='Epochs', ylabel='Accuracy',
                                       ylim=[0, 100.0])
        writer.add_image('val_curve', val_curve)
        logging.info('Generated mean-variance plot for val')

    np.save(os.path.join(args.log_folder, 'train_values.npy'), train_scores)
    np.save(os.path.join(args.log_folder, 'val_values.npy'), val_scores)
    logging.info('Multi-run values for test-mean: {} test-std: {}'.format(np.mean(test_scores),
                                                                          np.std(test_scores)))
    return train_scores, val_scores, test_scores

<<<<<<< HEAD
#######################################################################################################################
=======

def main(args):
    # Set up logging
    args.__dict__['log_folder'] = set_up_logging(args_dict=args.__dict__, **args.__dict__)

    # Define Tensorboard SummaryWriter
    logging.info('Initialize Tensorboard SummaryWriter')
    writer = tensorboardX.SummaryWriter(log_dir=args.log_folder)
>>>>>>> 5f9c2596

    # Set up execution environment
    # Specify CUDA_VISIBLE_DEVICES and seeds
    set_up_env(**args.__dict__)

    try:
        if args.multi_run == None:
            train_scores, val_scores, test_scores = train_and_evaluate(writer, **args.__dict__)
        else:
            train_scores, val_scores, test_scores = multi_run(writer, args)
    except Exception as exp:
        if args.quiet:
            print('Unhandled error: {}'.format(repr(exp)))
        logging.error('Unhandled error: %s' % repr(exp))
        logging.error(traceback.format_exc())
        logging.error('Execution finished with errors :(')
        sys.exit(-1)
    finally:
        logging.shutdown()
        logging.getLogger().handlers = []
        args.__dict__['log_folder'] = None
        writer.close()
        print('All done! (logged to {}'.format(args.log_folder))
    return train_scores, val_scores, test_scores

#######################################################################################################################

def adjust_learning_rate(optimizer, epoch, num_epochs):
    """Sets the learning rate to the initial LR decayed by 10 every N epochs"""
    lr = args.lr * (0.1 ** (epoch // num_epochs))
    for param_group in optimizer.param_groups:
        param_group['lr'] = lr


if __name__ == "__main__":

    model_options = [name for name in models.__dict__ if callable(models.__dict__[name])]
    dataset_options = [name for name in datasets.__dict__ if callable(datasets.__dict__[name])]
    optimizer_options = [name for name in torch.optim.__dict__ if callable(torch.optim.__dict__[name])]

    ###############################################################################
    # Argument Parser

    # Training Settings
    parser = argparse.ArgumentParser(
        formatter_class=argparse.ArgumentDefaultsHelpFormatter,
        description='Template for training a network on a dataset')

    parser_general = parser.add_argument_group('GENERAL', 'General Options')
    parser_data = parser.add_argument_group('DATA', 'Dataset Options')
    parser_train = parser.add_argument_group('TRAIN', 'Training Options')
    parser_system = parser.add_argument_group('SYS', 'System Options')

    # General Options
    parser_general.add_argument('--experiment-name',
                                help='provide a meaningful and descriptive name to this run',
                                default=None, type=str)
    parser_general.add_argument('--quiet',
                                action='store_true',
                                help='Do not print to stdout (log only).')
    parser_general.add_argument('--multi-run',
                                type=int,
                                default=None, help='run main N times with different random seeds')
    parser_general.add_argument('--hyper-param-optim',
                                type=str,
                                default=None, help='path to a JSON file containing all variable names (as defined in '
                                                   'the argument parser) that need to be searched over.')
    parser_general.add_argument('--sig-opt',
                                type=str,
                                default=None, help='path to a JSON file containing sig_opt variables and sig_opt bounds.')
    parser_general.add_argument('--sig-opt-runs',
                                type=int,
                                default=100, help='number of updates of SigOpt required')

    # Data Options
    #TODO dataset and dataset-folder should never exist together
    parser_data.add_argument('--dataset',
                             choices=dataset_options,
                             help='which dataset to train/test on.')
    parser_data.add_argument('--dataset-folder',
                             help='location of the dataset on the machine e.g root/data',
                             default=None,
                             type=str)
    parser_data.add_argument('--log-dir',
                             help='where to save logs', default='./data/')
    parser_data.add_argument('--log-folder',
                             help='override default log folder (to resume logging of experiment). Normally you do not use this.',
                             default=None,
                             type=str)

    # Training Options
    parser_train.add_argument('--model',
                              dest='model_name',
                              choices=model_options,
                              help='which model to use for training',
                              type=str, default='CNN_basic')
    parser_train.add_argument('--lr',
                              help='learning rate to be used for training',
                              type=float, default=0.001)
    parser_train.add_argument('--optimizer',
                              dest='optimizer_name',
                              choices=optimizer_options,
                              help='optimizer to be used for training',
                              default='Adam')
    parser_train.add_argument('--batch-size',
                              help='input batch size for training',
                              type=int, default=64)
    parser_train.add_argument('--epochs',
                              help='how many epochs to train',
                              type=int, default=20)
    parser_train.add_argument('--resume',
                              help='path to latest checkpoint',
                              default=None, type=str)
    parser_train.add_argument('--pretrained',
                              default=False, action='store_true',
                              help='use pretrained model. (Not applicable for all models)')
    parser_train.add_argument('--decay_lr',
                              default=None, type=int, help='drop LR by 10 every N epochs')
    parser_train.add_argument('--start-epoch', default=0, type=int, metavar='N',
                              help='manual epoch number (useful on restarts)')

    # System Options
    parser_system.add_argument('--gpu-id',
                               default=None,
                               help='which GPUs to use for training (use all by default)')
    parser_system.add_argument('--no-cuda',
                               default=False, action='store_true', help='run on CPU')
    parser_system.add_argument('--seed',
                               type=int, default=None, help='random seed')
    parser_system.add_argument('--log-interval',
                               default=10, type=int,
                               help='print loss/accuracy every N batches')
    parser_system.add_argument('-j', '--workers',
                               default=4, type=int,
                               help='workers used for train/val loaders')

    args = parser.parse_args()

    if args.hyper_param_optim is None and args.sig_opt is None:
        main(args)

    elif args.sig_opt is not None:
        # Load parameters from file
        with open(args.sig_opt,'r') as f:
            parameters = json.loads(f.read())

        if args.experiment_name is None:
            args.experiment_name = input("Experiment name:")
        conn = Connection(client_token="KXMUZNABYGKSXXRUEMELUYYRVRCRTRANKCPGDNNYDSGRHGUA")
        experiment = conn.experiments().create(
            name=args.experiment_name,
            parameters=parameters,
        )
        print("Created experiment: https://sigopt.com/experiment/" + experiment.id)

        for i in range(args.sig_opt_runs):
            suggestion = conn.experiments(experiment.id).suggestions().create()
            params = suggestion.assignments
            for key in params:
                args.__dict__[key] = params[key]
            _, _, score = main(args)
            if type(score) != float:
                _ = [conn.experiments(experiment.id).observations().create(
                    suggestion=suggestion.id,
                    value=item,
                ) for item in score]
            else:
                conn.experiments(experiment.id).observations().create(
                    suggestion=suggestion.id,
                    value=score,
                )

    else:
        print('Hyper Parameter Optimization mode')

        with open(args.hyper_param_optim,'r') as f:
            hyper_param_values = json.loads(f.read())
        hyper_param_grid = ParameterGrid(hyper_param_values)

        for i, params in enumerate(hyper_param_grid):
            print('{} of {} possible parameter combinations evaluated'.format(i,len(hyper_param_grid)))
            for key in params:
                args.__dict__[key] = params[key]
            main(args)<|MERGE_RESOLUTION|>--- conflicted
+++ resolved
@@ -72,34 +72,24 @@
 
     # Core routine
     logging.info('Begin training')
-<<<<<<< HEAD
-    val_value = np.zeros((args.epochs - args.start_epoch))
-    train_value = np.zeros((args.epochs - args.start_epoch))
-=======
     val_precs = np.zeros((epochs - start_epoch))
     train_precs = np.zeros((epochs - start_epoch))
->>>>>>> 5f9c2596
 
     validate(val_loader, model, criterion, writer, -1)
     for epoch in range(start_epoch, epochs):
         # Train
-        train_value[epoch] = train(train_loader, model, criterion, optimizer, writer, epoch, **kwargs)
+        train_precs[epoch] = train(train_loader, model, criterion, optimizer, writer, epoch, **kwargs)
         # Validate
-        val_value[epoch] = validate(val_loader, model, criterion, writer, epoch, **kwargs)
+        val_precs[epoch] = validate(val_loader, model, criterion, writer, epoch, **kwargs)
         if args.decay_lr is not None:
-<<<<<<< HEAD
-            adjust_learning_rate(optimizer, epoch, args.decay_lr)
-        best_value = checkpoint(epoch, val_value[epoch], best_value, model, optimizer, log_folder)
-=======
             adjust_learning_rate(lr, optimizer, epoch, decay_lr)
         best_value = checkpoint(epoch, val_precs[epoch], best_value, model, optimizer, log_folder)
->>>>>>> 5f9c2596
 
     # Test
-    test_value = test(test_loader, model, criterion, writer, epoch, **kwargs)
+    test_prec = test(test_loader, model, criterion, writer, epoch, **kwargs)
     logging.info('Training completed')
 
-    return train_value, val_value, test_value
+    return train_precs, val_precs, test_prec
 
 
 def multi_run(writer, args):
@@ -132,9 +122,6 @@
                                                                           np.std(test_scores)))
     return train_scores, val_scores, test_scores
 
-<<<<<<< HEAD
-#######################################################################################################################
-=======
 
 def main(args):
     # Set up logging
@@ -143,7 +130,6 @@
     # Define Tensorboard SummaryWriter
     logging.info('Initialize Tensorboard SummaryWriter')
     writer = tensorboardX.SummaryWriter(log_dir=args.log_folder)
->>>>>>> 5f9c2596
 
     # Set up execution environment
     # Specify CUDA_VISIBLE_DEVICES and seeds
@@ -170,13 +156,6 @@
     return train_scores, val_scores, test_scores
 
 #######################################################################################################################
-
-def adjust_learning_rate(optimizer, epoch, num_epochs):
-    """Sets the learning rate to the initial LR decayed by 10 every N epochs"""
-    lr = args.lr * (0.1 ** (epoch // num_epochs))
-    for param_group in optimizer.param_groups:
-        param_group['lr'] = lr
-
 
 if __name__ == "__main__":
 
