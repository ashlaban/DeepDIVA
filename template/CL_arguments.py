--- conflicted
+++ resolved
@@ -115,14 +115,13 @@
                               metavar='N',
                               default=0,
                               help='manual epoch number (useful on restarts)')
-<<<<<<< HEAD
+
+    ###############################################################################
     parser_train.add_argument('--activation',
                               dest='activation',
                               type=str,
                               default='Tanh',
                               help='specify activation function to use for FC_simple')
-=======
->>>>>>> bc7e7788
 
     ###############################################################################
     # System Options
