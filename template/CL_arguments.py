# Utils
import argparse
import inspect
import os

# Torch
import torch

# DeepDIVA
import models
from template import runner


def parse_arguments():
<<<<<<< HEAD
    """
    Argument Parser
    """
=======
    # NOTE: If a model is missing and you get a argument parser error: check in the init file of models if its there!
    model_options = [name[0] for name in inspect.getmembers(models, inspect.isclass)]
    optimizer_options = [name[0] for name in inspect.getmembers(torch.optim, inspect.isclass)]
    runner_class_options = [name[0] for name in inspect.getmembers(runner, inspect.ismodule)]

    ###############################################################################
    # Parsers
>>>>>>> 92ac0151
    parser = argparse.ArgumentParser(
        formatter_class=argparse.ArgumentDefaultsHelpFormatter,
        description='Template for training a network on a dataset')

<<<<<<< HEAD
    # Add all options
    _general_parameters(parser)
    _data_options(parser)
    _training_options(parser)
    _system_options(parser)
    _triplet_options(parser)

    return parser.parse_args(), parser


def _general_parameters(parser):
    """
    General options
    """
    # List of possible custom runner class. A runner class is defined as a module in template.runner
    runner_class_options = ["standard", "point_cloud", "triplet"]

    parser_general = parser.add_argument_group('GENERAL', 'General Options')
=======
    ###############################################################################
    # General Options
>>>>>>> 92ac0151
    parser_general.add_argument('--experiment-name',
                                type=str,
                                default=None,
                                help='provide a meaningful and descriptive name to this run')
    parser_general.add_argument('--quiet',
                                action='store_true',
                                help='Do not print to stdout (log only).')
    parser_general.add_argument('--multi-run',
                                type=int,
                                default=None,
                                help='run main N times with different random seeds')
    parser_general.add_argument('--hyper-param-optim',
                                type=str,
                                default=None,
                                help='path to a JSON file containing all variable names (as defined in the argument '
                                     'parser) that need to be searched over.')
    parser_general.add_argument('--sig-opt',
                                type=str,
                                default=None,
                                help='path to a JSON file containing sig_opt variables and sig_opt bounds.')
    parser_general.add_argument('--sig-opt-runs',
                                type=int,
                                default=100,
                                help='number of updates of SigOpt required')
    parser_general.add_argument('--runner-class',
                                choices=runner_class_options,
                                default="standard",
                                help='which runner class to use.')
    parser_general.add_argument('--ignoregit',
                                action='store_true',
                                help='Run irrespective of git status.')

<<<<<<< HEAD

def _data_options(parser):
    """
    Defines all parameters relative to the data.
    """
    # List of possible custom dataset already implemented
    dataset_options = [name for name in datasets.__dict__ if callable(datasets.__dict__[name])]

    # TODO dataset and dataset-folder should never exist together
    parser_data = parser.add_argument_group('DATA', 'Dataset Options')
    parser_data.add_argument('--dataset',
                             choices=dataset_options,
                             help='which dataset to train/test on.')
=======
    ###############################################################################
    # Data Options
>>>>>>> 92ac0151
    parser_data.add_argument('--dataset-folder',
                             help='location of the dataset on the machine e.g root/data',
                             required=True)
    parser_data.add_argument('--log-dir',
                             help='where to save logs. Can be used to resume logging of experiment.',
                             required=True)

<<<<<<< HEAD

def _training_options(parser):
    """
    Training options
    """
    # List of possible custom models already implemented
    model_options = [name for name in models.__dict__ if callable(models.__dict__[name])]
    # List of possible optimizers already implemented in PyTorch
    optimizer_options = [name for name in torch.optim.__dict__ if callable(torch.optim.__dict__[name])]

    parser_train = parser.add_argument_group('TRAIN', 'Training Options')
=======
    ###############################################################################
    # Training Options
>>>>>>> 92ac0151
    parser_train.add_argument('--model',
                              type=str,
                              dest='model_name',
                              choices=model_options,
                              default='CNN_basic',
                              help='which model to use for training')
    parser_train.add_argument('--lr',
                              type=float,
                              default=0.001,
                              help='learning rate to be used for training')
    parser_train.add_argument('--decay_lr',
                              type=int,
                              default=None,
                              help='drop LR by 10 every N epochs')
    parser_train.add_argument('--optimizer',
                              choices=optimizer_options,
                              dest='optimizer_name',
                              default='SGD',
                              help='optimizer to be used for training')
    parser_train.add_argument('--batch-size',
                              type=int,
                              default=64,
                              help='input batch size for training')
    parser_train.add_argument('--epochs',
                              type=int,
                              default=5,
                              help='how many epochs to train')
    parser_train.add_argument('--resume',
                              type=str,
                              default=None,
                              help='path to latest checkpoint')
    parser_train.add_argument('--pretrained',
                              action='store_true',
                              default=False,
                              help='use pretrained model. (Not applicable for all models)')
<<<<<<< HEAD
    parser_train.add_argument('--init',
                              action='store_true',
                              default=False,
                              help='use advanced init methods such as LDA')
=======
    parser_train.add_argument('--decay_lr',
                              type=int,
                              default=None,
                              help='drop LR by 10 every N epochs')
>>>>>>> 92ac0151
    parser_train.add_argument('--start-epoch',
                              type=int,
                              metavar='N',
                              default=0,
                              help='manual epoch number (useful on restarts)')

<<<<<<< HEAD

def _system_options(parser):
    """
    System options
    """

    parser_system = parser.add_argument_group('SYS', 'System Options')
=======
    ###############################################################################
    # System Options
>>>>>>> 92ac0151
    parser_system.add_argument('--gpu-id',
                               default=None,
                               help='which GPUs to use for training (use all by default)')
    parser_system.add_argument('--no-cuda',
                               action='store_true',
                               default=False,
                               help='run on CPU')
    parser_system.add_argument('--seed',
                               type=int,
                               default=None,
                               help='random seed')
    parser_system.add_argument('--log-interval',
                               type=int,
                               default=20,
                               help='print loss/accuracy every N batches')
    parser_system.add_argument('-j', '--workers',
                               type=int,
                               default=4,
                               help='workers used for train/val loaders')

<<<<<<< HEAD

def _triplet_options(parser):
    """
    Triplet options

    These parameters are used by the runner class template.runner.triplet
    """
    parser.add_argument('--dataroot',
                        type=str,
                        default='/tmp/phototour_dataset',
                        help='path to dataset')
    parser.add_argument('--imageSize',
                        type=int,
                        default=32,
                        help='the height / width of the input image to network')
    parser.add_argument('--test-batch-size',
                        type=int,
                        default=1000,
                        help='input batch size for testing (default: 1000)')
    parser.add_argument('--n-triplets',
                        type=int,
                        default=1280000, metavar='N',
                        help='how many triplets will generate from the dataset')
    parser.add_argument('--margin',
                        type=float,
                        default=2.0,
                        help='the margin value for the triplet loss function')
    parser.add_argument('--lr-decay',
                        default=1e-6,
                        type=float,
                        help='learning rate decay ratio (default: 1e-6')
    parser.add_argument('--wd',
                        default=1e-4,
                        type=float,
                        help='weight decay (default: 1e-4)')
    parser.add_argument('--anchorswap',
                        type=bool,
                        default=False,
                        help='turns on anchor swap')
=======
    ###############################################################################
    # Parse argument
    args = parser.parse_args()

    # Recover dataset name
    dataset = os.path.basename(os.path.normpath(args.dataset_folder))

    # If contains 'pc' override the runner class to point cloud
    if 'pc_' in dataset:
        args.runner_class = 'point_cloud'

    # If experiment name is not set, ask for one
    if args.experiment_name is None:
        args.experiment_name = input("Experiment name:")

    return args, parser
>>>>>>> 92ac0151
<|MERGE_RESOLUTION|>--- conflicted
+++ resolved
@@ -7,16 +7,12 @@
 import torch
 
 # DeepDIVA
+import datasets
 import models
 from template import runner
 
 
 def parse_arguments():
-<<<<<<< HEAD
-    """
-    Argument Parser
-    """
-=======
     # NOTE: If a model is missing and you get a argument parser error: check in the init file of models if its there!
     model_options = [name[0] for name in inspect.getmembers(models, inspect.isclass)]
     optimizer_options = [name[0] for name in inspect.getmembers(torch.optim, inspect.isclass)]
@@ -24,18 +20,35 @@
 
     ###############################################################################
     # Parsers
->>>>>>> 92ac0151
+    """
+    Argument Parser
+    """
     parser = argparse.ArgumentParser(
         formatter_class=argparse.ArgumentDefaultsHelpFormatter,
         description='Template for training a network on a dataset')
 
-<<<<<<< HEAD
     # Add all options
     _general_parameters(parser)
     _data_options(parser)
     _training_options(parser)
     _system_options(parser)
     _triplet_options(parser)
+    ###############################################################################
+    # Parse argument
+    args = parser.parse_args()
+
+    # Recover dataset name
+    dataset = os.path.basename(os.path.normpath(args.dataset_folder))
+
+    # If contains 'pc' override the runner class to point cloud
+    if 'pc_' in dataset:
+        args.runner_class = 'point_cloud'
+
+    # If experiment name is not set, ask for one
+    if args.experiment_name is None:
+        args.experiment_name = input("Experiment name:")
+
+    return args, parser
 
     return parser.parse_args(), parser
 
@@ -48,10 +61,6 @@
     runner_class_options = ["standard", "point_cloud", "triplet"]
 
     parser_general = parser.add_argument_group('GENERAL', 'General Options')
-=======
-    ###############################################################################
-    # General Options
->>>>>>> 92ac0151
     parser_general.add_argument('--experiment-name',
                                 type=str,
                                 default=None,
@@ -84,7 +93,6 @@
                                 action='store_true',
                                 help='Run irrespective of git status.')
 
-<<<<<<< HEAD
 
 def _data_options(parser):
     """
@@ -98,10 +106,6 @@
     parser_data.add_argument('--dataset',
                              choices=dataset_options,
                              help='which dataset to train/test on.')
-=======
-    ###############################################################################
-    # Data Options
->>>>>>> 92ac0151
     parser_data.add_argument('--dataset-folder',
                              help='location of the dataset on the machine e.g root/data',
                              required=True)
@@ -109,7 +113,6 @@
                              help='where to save logs. Can be used to resume logging of experiment.',
                              required=True)
 
-<<<<<<< HEAD
 
 def _training_options(parser):
     """
@@ -121,10 +124,6 @@
     optimizer_options = [name for name in torch.optim.__dict__ if callable(torch.optim.__dict__[name])]
 
     parser_train = parser.add_argument_group('TRAIN', 'Training Options')
-=======
-    ###############################################################################
-    # Training Options
->>>>>>> 92ac0151
     parser_train.add_argument('--model',
                               type=str,
                               dest='model_name',
@@ -152,32 +151,20 @@
                               type=int,
                               default=5,
                               help='how many epochs to train')
+    parser_train.add_argument('--pretrained',
+                              action='store_true',
+                              default=False,
+                              help='use pretrained model. (Not applicable for all models)')
     parser_train.add_argument('--resume',
                               type=str,
                               default=None,
                               help='path to latest checkpoint')
-    parser_train.add_argument('--pretrained',
-                              action='store_true',
-                              default=False,
-                              help='use pretrained model. (Not applicable for all models)')
-<<<<<<< HEAD
-    parser_train.add_argument('--init',
-                              action='store_true',
-                              default=False,
-                              help='use advanced init methods such as LDA')
-=======
-    parser_train.add_argument('--decay_lr',
-                              type=int,
-                              default=None,
-                              help='drop LR by 10 every N epochs')
->>>>>>> 92ac0151
     parser_train.add_argument('--start-epoch',
                               type=int,
                               metavar='N',
                               default=0,
                               help='manual epoch number (useful on restarts)')
 
-<<<<<<< HEAD
 
 def _system_options(parser):
     """
@@ -185,10 +172,6 @@
     """
 
     parser_system = parser.add_argument_group('SYS', 'System Options')
-=======
-    ###############################################################################
-    # System Options
->>>>>>> 92ac0151
     parser_system.add_argument('--gpu-id',
                                default=None,
                                help='which GPUs to use for training (use all by default)')
@@ -209,7 +192,6 @@
                                default=4,
                                help='workers used for train/val loaders')
 
-<<<<<<< HEAD
 
 def _triplet_options(parser):
     """
@@ -248,22 +230,4 @@
     parser.add_argument('--anchorswap',
                         type=bool,
                         default=False,
-                        help='turns on anchor swap')
-=======
-    ###############################################################################
-    # Parse argument
-    args = parser.parse_args()
-
-    # Recover dataset name
-    dataset = os.path.basename(os.path.normpath(args.dataset_folder))
-
-    # If contains 'pc' override the runner class to point cloud
-    if 'pc_' in dataset:
-        args.runner_class = 'point_cloud'
-
-    # If experiment name is not set, ask for one
-    if args.experiment_name is None:
-        args.experiment_name = input("Experiment name:")
-
-    return args, parser
->>>>>>> 92ac0151
+                        help='turns on anchor swap')