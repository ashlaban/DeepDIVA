--- conflicted
+++ resolved
@@ -24,14 +24,9 @@
 import torchvision.transforms as transforms
 import torch.nn as nn
 
-<<<<<<< HEAD
-from dataset import CIFAR
-from model import CNN_basic
-=======
 # DeepDIVA
 from dataset.CIFAR import CIFAR10, CIFAR100
 from model.CNN_basic import *
->>>>>>> e46cfba8
 from util.misc import AverageMeter, accuracy
 
 ###############################################################################
@@ -55,13 +50,8 @@
 
 # Training Options
 parser.add_argument('--lr',
-<<<<<<< HEAD
-                    help='learning rate to be used for training', type=float,
-                    default=0.0001)
-=======
                     help='learning rate to be used for training',
                     type=float, default=0.001)
->>>>>>> e46cfba8
 parser.add_argument('--optimizer',
                     help='optimizer to be used for training. {Adam, SGD}',
                     default='Adam')
@@ -99,18 +89,11 @@
 basename = args.log_dir
 experiment_name = args.experiment_name
 log_folder = os.path.join(basename, experiment_name,
-<<<<<<< HEAD
-                          '{}'.format(time.strftime(('%y-%m-%d-%Hh-%Mm-%Ss'))))
-logfile = 'logs.txt'
-if not os.path.exists(log_folder):
-    os.makedirs(log_folder)
-=======
                           '{}'.format(time.strftime('%y-%m-%d-%Hh-%Mm-%Ss')))
 logfile = 'logs.txt'
 if not os.path.exists(log_folder):
     os.makedirs(log_folder)
 
->>>>>>> e46cfba8
 logging.basicConfig(
     format='%(asctime)s - %(filename)s:%(funcName)s %(levelname)s: %(message)s',
     filename=os.path.join(log_folder, logfile),
@@ -119,8 +102,7 @@
     'Set up logging. Log file: {}'.format(os.path.join(log_folder, logfile)))
 
 # Save args to logs_folder
-logging.info(
-    'Arguments saved to: {}'.format(os.path.join(log_folder, 'args.txt')))
+logging.info('Arguments saved to: {}'.format(os.path.join(log_folder, 'args.txt')))
 with open(os.path.join(log_folder, 'args.txt'), 'w') as f:
     f.write(json.dumps(vars(args)))
 
@@ -128,24 +110,32 @@
 logging.info('Initialize Tensorboard SummaryWriter')
 writer = tensorboardX.SummaryWriter(log_dir=log_folder)
 
-<<<<<<< HEAD
+# Set visible GPUs
+if args.gpu_id is not None:
+    os.environ['CUDA_VISIBLE_DEVICES'] = args.gpu_id
+
+
+###############################################################################
 def main():
+    """
+    This is the main routine where train() and validate() are called.
+    :return:
+        None
+    """
+
+    # Loading dataset
+    # TODO load the validation set (if any)
+    # TODO load a ds passed from parameter NICELY
     logging.info('Initalizing dataset {}'.format(args.dataset))
 
     model_expected_input_size = (32, 32)
     logging.info('Model {} expects input size of {}'.format(args.dataset,
                                                             model_expected_input_size))
-=======
-# Set visible GPUs
-if args.gpu_id is not None:
-    os.environ['CUDA_VISIBLE_DEVICES'] = args.gpu_id
->>>>>>> e46cfba8
 
     train_ds = CIFAR.__dict__[args.dataset](root='.data/',
                                             train=True,
                                             download=True)
 
-<<<<<<< HEAD
     train_ds.transform = transforms.Compose([
         transforms.Scale(model_expected_input_size),
         transforms.ToTensor(),
@@ -161,45 +151,6 @@
         transforms.ToTensor(),
         transforms.Normalize(mean=train_ds.mean, std=train_ds.std)
     ])
-=======
-###############################################################################
-def main():
-    """
-    This is the main routine where train() and validate() are called.
-    :return:
-        None
-    """
-
-    # Loading dataset
-    # TODO load the validation set (if any)
-    # TODO load a ds passed from parameter NICELY
-    logging.info('Initalizing dataset {}'.format(args.dataset))
-    if args.dataset == 'CIFAR10':
-        train_ds = CIFAR10(root='.data/',
-                           train=True,
-                           download=True,
-                           transform=transforms.Compose(
-                               [transforms.ToTensor()]))
-
-        test_ds = CIFAR10(root='.data/',
-                          train=False,
-                          download=True,
-                          transform=transforms.Compose([transforms.ToTensor()]))
-        num_outputs = 10
-    else:
-        train_ds = CIFAR100(root='.data/',
-                            train=True,
-                            download=True,
-                            transform=transforms.Compose(
-                                [transforms.ToTensor()]))
-
-        test_ds = CIFAR100(root='.data/',
-                           train=False,
-                           download=True,
-                           transform=transforms.Compose(
-                               [transforms.ToTensor()]))
-        num_outputs = 100
->>>>>>> e46cfba8
 
     # Setup dataloaders
     logging.info('Set up dataloaders')
@@ -215,17 +166,11 @@
 
     # Initialize the model
     logging.info('Initialize model')
-<<<<<<< HEAD
+    # TODO make way that the model and the criterion are also passed as parameter with introspection thingy as the optimizer
     model = CNN_basic.CNN_Basic(train_ds.num_classes)
     # model = models.resnet18(pretrained=False, num_classes=10)
     optimizer = torch.optim.__dict__[args.optimizer](model.parameters(),
                                                      args.lr)
-=======
-    # TODO make way that the model and the criterion are also passed as parameter with introspection thingy as the optimizer
-    model = CNN_Basic(10)
-    # Init the model
-    optimizer = torch.optim.__dict__[args.optimizer](model.parameters(), args.lr)
->>>>>>> e46cfba8
     criterion = nn.CrossEntropyLoss()
 
     # Transfer model to GPU (if desired)
@@ -244,14 +189,11 @@
 
 
 
-<<<<<<< HEAD
-=======
     logging.info('Training completed')
 
     #TODO being testing
     writer.close()
 
->>>>>>> e46cfba8
 def train(train_loader, model, criterion, optimizer, epoch):
     """
     Training routine
@@ -309,11 +251,7 @@
         # Add loss and accuracy to Tensorboard
         writer.add_scalar('train/loss', loss.data[0],
                           epoch * len(train_loader) + i)
-<<<<<<< HEAD
-        writer.add_scalar('train/accuracy', prec1.cpu().numpy(),
-=======
         writer.add_scalar('train/accuracy', acc1.cpu().numpy(),
->>>>>>> e46cfba8
                           epoch * len(train_loader) + i)
 
         # Reset gradient
@@ -329,17 +267,6 @@
 
         # Log to console
         if i % args.log_interval == 0:
-<<<<<<< HEAD
-            logging.info('Epoch: [{0}][{1}/{2}]\t'
-                         'Time {batch_time.val:.3f} ({batch_time.avg:.3f})\t'
-                         'Data {data_time.val:.3f} ({data_time.avg:.3f})\t'
-                         'Loss {loss.val:.4f} ({loss.avg:.4f})\t'
-                         'Prec@1 {top1.val:.3f} ({top1.avg:.3f})\t'
-                         'Prec@5 {top5.val:.3f} ({top5.avg:.3f})'.format(
-                epoch, i, len(train_loader), batch_time=batch_time,
-                data_time=data_time, loss=losses, top1=top1, top5=top5))
-
-=======
             logging.info('Epoch [{0}][{1}/{2}]\t'
                          'Time {batch_time.val:.3f} ({batch_time.avg:.3f})\t'
                          'Data {data_time.val:.3f} ({data_time.avg:.3f})\t'
@@ -348,7 +275,6 @@
                          'Acc@5 {top5.val:.3f} ({top5.avg:.3f})'.format(
                 epoch, i, len(train_loader), batch_time=batch_time,
                 data_time=data_time, loss=losses, top1=top1, top5=top5))
->>>>>>> e46cfba8
     return
 
 
@@ -402,15 +328,9 @@
         top5.update(acc5[0], input.size(0))
 
         # Add loss and accuracy to Tensorboard
-<<<<<<< HEAD
-        writer.add_scalar('test/loss', loss.data[0],
-                          epoch * len(val_loader) + i)
-        writer.add_scalar('test/accuracy', prec1.cpu().numpy(),
-=======
         writer.add_scalar('val/loss', loss.data[0],
                           epoch * len(val_loader) + i)
         writer.add_scalar('val/accuracy', acc1.cpu().numpy(),
->>>>>>> e46cfba8
                           epoch * len(val_loader) + i)
 
         # Measure elapsed time
@@ -418,17 +338,6 @@
         end = time.time()
 
         if i % args.log_interval == 0:
-<<<<<<< HEAD
-            logging.info('Test: [{0}/{1}]\t'
-                         'Time {batch_time.val:.3f} ({batch_time.avg:.3f})\t'
-                         'Loss {loss.val:.4f} ({loss.avg:.4f})\t'
-                         'Prec@1 {top1.val:.3f} ({top1.avg:.3f})\t'
-                         'Prec@5 {top5.val:.3f} ({top5.avg:.3f})'.format(
-                i, len(val_loader), batch_time=batch_time, loss=losses,
-                top1=top1, top5=top5))
-
-    print(' * Prec@1 {top1.avg:.3f} Prec@5 {top5.avg:.3f}'
-=======
             logging.info('Epoch [{0}][{1}/{2}]\t'
                          'Time {batch_time.val:.3f} ({batch_time.avg:.3f})\t'
                          'Loss {loss.val:.4f} ({loss.avg:.4f})\t'
@@ -438,7 +347,6 @@
                 top1=top1, top5=top5))
 
     print(' * Acc@1 {top1.avg:.3f} Acc@5 {top5.avg:.3f}'
->>>>>>> e46cfba8
           .format(top1=top1, top5=top5))
 
     return
